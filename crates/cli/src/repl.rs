--- conflicted
+++ resolved
@@ -1,17 +1,9 @@
 use anyhow::Result;
 use reedline::{DefaultPrompt, Reedline, Signal};
-<<<<<<< HEAD
 use opencode_core::{slash, ask};
 use tracing::{info, warn, error, debug};
 
 pub struct ReplEngine {
-=======
-use opencode_core::supervisor::Supervisor;
-use tracing::{info, warn, error, debug};
-
-pub struct ReplEngine {
-    supervisor: Supervisor,
->>>>>>> dee215c3
     current_persona: String,
 }
 
@@ -300,7 +292,7 @@
     #[tokio::test]
     async fn test_status_command_empty(mut engine: ReplEngine) {
         let result = engine.execute_line("/status").await.unwrap();
-        assert_eq!(result, "No agents running.");
+        assert_eq!(result, "REPL Status: Ready");
     }
 
     #[rstest]
@@ -335,7 +327,7 @@
     #[tokio::test]
     async fn test_agent_ls_command(mut engine: ReplEngine) {
         let result = engine.execute_line("agent ls").await.unwrap();
-        assert_eq!(result, "No agents running.");
+        assert_eq!(result, "Agent commands are not yet implemented");
     }
 
     #[rstest]
@@ -424,35 +416,23 @@
             #[test]
             fn test_slash_commands_dont_panic(cmd in "/[a-zA-Z]+") -> proptest::test_runner::TestCaseResult {
                 let rt = tokio::runtime::Runtime::new().unwrap();
-                let result = rt.block_on(async {
+                rt.block_on(async {
                     let mut engine = ReplEngine::new();
-<<<<<<< HEAD
                     let result = engine.execute_line(&cmd).await;
                     prop_assert!(result.is_ok());
                     Ok(())
                 })
-=======
-                    engine.execute_line(&cmd).await
-                });
-                prop_assert!(result.is_ok());
->>>>>>> dee215c3
             }
 
             #[test]
             fn test_empty_and_whitespace_lines(line in r"\s*") -> proptest::test_runner::TestCaseResult {
                 let rt = tokio::runtime::Runtime::new().unwrap();
-                let result = rt.block_on(async {
+                rt.block_on(async {
                     let mut engine = ReplEngine::new();
-<<<<<<< HEAD
                     let result = engine.execute_line(&line).await;
                     prop_assert!(result.is_ok());
                     Ok(())
                 })
-=======
-                    engine.execute_line(&line).await
-                });
-                prop_assert!(result.is_ok());
->>>>>>> dee215c3
             }
         }
     }
